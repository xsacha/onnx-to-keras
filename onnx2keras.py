import warnings
from functools import partial

import onnx
from onnx import numpy_helper
import tensorflow as tf
from onnx.mapping import TENSOR_TYPE_TO_NP_TYPE
import numpy as np
from tensorflow.python.ops.image_ops_impl import ResizeMethodV1


class Operations:
    def make_op(self, op_type, inputs, attrs):
        # print(op_type)
        # print([i.shape for i in inputs])
        # print(attrs)
        # print()
        return getattr(self, 'op_' + op_type.lower())(*inputs, **attrs)

class DataFormat: pass
class OnnxTensor(DataFormat): pass
class OnnxConstant(OnnxTensor): pass
class InterleavedImageBatch(DataFormat): pass

class OptimizationMissingWarning(Warning): pass

def ensure_data_format(tensor, format):
    if issubclass(tensor.data_format, format):
        return tensor
    elif tensor.data_format is OnnxConstant and format is InterleavedImageBatch:
        assert len(tensor.shape) == 4
        out = tensor.transpose([0, 2, 3, 1])
        out.data_format = InterleavedImageBatch
        return out
    elif tensor.data_format is OnnxTensor and format is InterleavedImageBatch:
        assert len(tensor.shape) == 4
        n, c, h, w = tensor.shape
        if h == w == 1 or c == 1:
            out = tf.reshape(tensor, [n, h, w, c])
        else:
            out = tf.transpose(tensor, [0, 2, 3, 1])
            warnings.warn("Transpose inserted. Please report at https://github.com/AxisCommunications/onnx-to-keras/issues", OptimizationMissingWarning)
        out.data_format = InterleavedImageBatch
        return out
    elif tensor.data_format is InterleavedImageBatch and format is OnnxTensor:
        assert len(tensor.shape) == 4
        n, h, w, c = tensor.shape
        if h == w == 1 or c == 1:
            out = tf.reshape(tensor, [n, c, h, w])
        else:
            out = tf.transpose(tensor, [0, 3, 1, 2])
            warnings.warn("Transpose inserted. Please report at https://github.com/AxisCommunications/onnx-to-keras/issues", OptimizationMissingWarning)
        out.data_format = OnnxTensor
        return out
    else:
        raise NotImplementedError

def compatible_data_format(format1, format2):
    return issubclass(format1, format2) or issubclass(format2, format1)

def ensure_compatible_data_format(a, b):
    if compatible_data_format(a.data_format, b.data_format):
        return a, b
    if b.data_format is OnnxConstant:
        if len(b.shape) == 0:
            return a, tf.broadcast_to(b, a.shape)
        else:
            return a, ensure_data_format(b, a.data_format)
    return ensure_data_format(a, b.data_format), b

class Constant(np.ndarray):
    data_format = OnnxConstant

class TfKerasOperations(Operations):
    keras = tf.keras

    def parse_attr(self, a):
        if a.type == onnx.AttributeProto.INT:
            return a.i
        elif a.type == onnx.AttributeProto.INTS:
            return tuple(a.ints)
        elif a.type == onnx.AttributeProto.FLOAT:
            return a.f
        elif a.type == onnx.AttributeProto.STRING:
            return a.s
        elif a.type == onnx.AttributeProto.TENSOR:
            return self.make_constant(numpy_helper.to_array(a.t))
        else:
            raise NotImplementedError

    def make_constant(self, x):
        return np.asarray(x).view(Constant)

    def make_input(self, shape, dtype, name=None):
        dtype = tf.as_dtype(dtype)
        # XXX: Assumes all inputs are image batches that we want to transpose
        assert len(shape) == 4
        tensor = tf.keras.layers.Input((shape[2], shape[3], shape[1]), shape[0], name, dtype)
        tensor.data_format = InterleavedImageBatch
        return tensor

    def op_conv(self, x, weights, bias=None, kernel_shape=None, strides=None, pads=None, dilations=None, group=None):
        # Torch: (out_channels, in_channels, kH, kW)
        weights = ensure_data_format(weights, OnnxConstant)  # XXX Assumes no ops on weights
        if len(kernel_shape) == 2:
            x = ensure_data_format(x, InterleavedImageBatch)
            assert kernel_shape == weights.shape[2:4]
            if group > 1 and group == x.shape[3]:
                # Tf; filter_height, filter_width, out_channels, in_channels
                weights = weights.transpose(2, 3, 0, 1)
                filters = weights.shape[2]
                def ConvClass(filters, kernel_size, strides, dilation_rate, padding, groups,
                              kernel_initializer, use_bias=True, bias_initializer='zeros'):
                    return self.keras.layers.DepthwiseConv2D(kernel_size, strides, dilation_rate=dilation_rate,
                                                             padding=padding, use_bias=use_bias,
                                                             bias_initializer=bias_initializer,
                                                             depthwise_initializer=kernel_initializer)
            else:
                # Tf; filter_height, filter_width, in_channels, out_channels
                weights = weights.transpose(2, 3, 1, 0)
                filters = weights.shape[3]
                ConvClass = self.keras.layers.Conv2D
            if pads == (0,0,0,0):
                padding = 'valid'
            elif (kernel_shape[0] == kernel_shape[1] and pads[0] == pads[1] == pads[2] == pads[3] and
                  pads[0] * 2 + 1 == kernel_shape[0] and strides == (1, 1) and dilations == (1, 1)):
                padding = 'same'
            elif (kernel_shape == (3, 3) and pads == (1,1,1,1) and  strides == (2,2) and dilations == (1, 1) and
                  x.shape[1] % 2 == 1 and x.shape[2] % 2 == 1):
                padding = 'same'
            else:
                # ((top_pad, bottom_pad), (left_pad, right_pad))
                pad = self.keras.layers.ZeroPadding2D(((pads[0], pads[2]), (pads[1], pads[3])))
                x = pad(x)
                padding = 'valid'

            if bias is None:
                conv = ConvClass(filters, kernel_shape, strides,
                                 dilation_rate=dilations, padding=padding, groups=group,
                                 kernel_initializer='zeros', use_bias=False)
                out = conv(x)
                conv.set_weights([weights.view(np.ndarray)])
            else:
                bias = ensure_data_format(bias, OnnxConstant)  # XXX Assumes no ops on weights
                conv = ConvClass(filters, kernel_shape, strides,
                                 dilation_rate=dilations, padding=padding, groups=group,
                                 kernel_initializer='zeros', bias_initializer='zeros')
                out = conv(x)
                conv.set_weights([weights.view(np.ndarray), bias.view(np.ndarray)])
            out.data_format = InterleavedImageBatch
            return [out]
        else:
            raise NotImplementedError

    def op_relu(self, x):
        out = self.keras.layers.ReLU()(x)
        out.data_format = x.data_format
        return [out]

    def op_leakyrelu(self, x, alpha):
        out = self.keras.layers.LeakyReLU(alpha=alpha)(x)
        out.data_format = x.data_format
        return [out]

    def op_sigmoid(self, x):
        out = self.keras.activations.sigmoid(x)
        out.data_format = x.data_format
        return [out]

    def op_softmax(self, x, axis):
        out = self.keras.activations.softmax(x, axis=axis)
        out.data_format = x.data_format
        return [out]

    def op_prelu(self, x, alpha):
        alpha = ensure_data_format(alpha, OnnxConstant)  # XXX Assumes no ops on alpha
        if len(alpha) == 1:
            shared = list(range(1, len(x.shape)))
            alpha = alpha.reshape((1,) * (len(x.shape) - 1))
        elif len(alpha) == x.shape[-1]:
            shared = list(range(1, len(x.shape) - 1))
        else:
            raise NotImplementedError
        alpha_initializer = self.keras.initializers.Constant(alpha.view(np.ndarray))
        out = self.keras.layers.PReLU(shared_axes=shared, alpha_initializer=alpha_initializer)(x)
        out.data_format = x.data_format
        return [out]

    def op_maxpool(self, x, kernel_shape, pads, strides, ceil_mode=0):
        assert ceil_mode == 0
        if len(kernel_shape) == 2:
            x = ensure_data_format(x, InterleavedImageBatch)
            if pads == (0, 0, 0, 0):
                padding = 'valid'
            else:
                # ((top_pad, bottom_pad), (left_pad, right_pad))
                pad = self.keras.layers.ZeroPadding2D(((pads[0], pads[2]), (pads[1], pads[3])))
                x = pad(x)
                padding = 'valid'
            out = self.keras.layers.MaxPool2D(kernel_shape, strides, padding)(x)
            out.data_format = InterleavedImageBatch
            return [out]
        else:
            raise NotImplementedError

    def op_concat(self, *tensors, axis):
        if all(t.data_format is InterleavedImageBatch for t in tensors):
            axis = (0, 3, 1, 2)[axis]
            out = self.keras.layers.Concatenate(axis)(list(tensors))
            out.data_format = InterleavedImageBatch
        elif all(t.data_format is OnnxConstant for t in tensors):
            out = self.make_constant(np.concatenate(tensors, axis))
        elif all(t.data_format is OnnxTensor for t in tensors):
            out = tf.concat(tensors, axis)
            out.data_format = OnnxTensor
        else:
            raise NotImplementedError
        return [out]

    def op_convtranspose(self, x, weights, bias=None, kernel_shape=None, strides=None, pads=None, dilations=None,
                         group=None, output_padding=(0, 0)):
        assert kernel_shape is not None
        assert strides is not None
        assert pads is not None
        assert dilations is not None
        assert group is not None
        weights = ensure_data_format(weights, OnnxConstant)  # XXX Assumes no ops on weights
        if bias is None:
            use_bias = False
            bias_initializer = None
        else:
            bias = ensure_data_format(bias, OnnxConstant)  # XXX Assumes no ops on weights
            use_bias = True

        if len(kernel_shape) == 2:
            x = ensure_data_format(x,  InterleavedImageBatch)
            assert kernel_shape == weights.shape[2:4]
            _, h_in, w_in, _ = x.shape
            h_out = (h_in - 1) * strides[0] - 2 * pads[0] + dilations[0] * (kernel_shape[0] - 1) + 1 + output_padding[0]
            w_out=(w_in - 1) * strides[1] - 2 * pads[1] + dilations[1] * (kernel_shape[1] - 1) + 1 + output_padding[1]


            if pads == (0,0,0,0):
                padding = 'valid'
            elif h_out == strides[0] * h_in and w_out == strides[1] * w_in and output_padding==(0,0):
                padding = 'same'
                output_padding = None  # output_padding overrides the padding argument in keras
            else:
                raise NotImplementedError
            # Tf; filter_height, filter_width, out_channels, in_channels
            # Torch: (in_channels, out_channels, kH, kW)
            weights = weights.transpose(2, 3, 1, 0)
            filters = weights.shape[2]
            if group == 1:
                conv = self.keras.layers.Conv2DTranspose(filters, kernel_shape, strides,
                                                         dilation_rate=dilations, padding=padding,
                                                         kernel_initializer='zeros',
                                                         use_bias=use_bias, bias_initializer='zeros',
                                                         output_padding=output_padding)
                out = conv(x)
                if use_bias:
                    conv.set_weights([weights.view(np.ndarray), bias.view(np.ndarray)])
                else:
                    conv.set_weights([weights.view(np.ndarray)])
            else:
                splits = tf.split(x, group, axis=-1)
                convolved_splits = []
                n = weights.shape[3] // group
                assert group * n == weights.shape[3]
                for i, split in enumerate(splits):
                    conv = self.keras.layers.Conv2DTranspose(filters, kernel_shape, strides,
                                                             dilation_rate=dilations, padding=padding,
                                                             kernel_initializer='zeros',
                                                             use_bias=use_bias, bias_initializer='zeros',
                                                             output_padding=output_padding)
                    convolved_splits.append(conv(split))
                    grouped_weights = weights[:, :, :, i*n:(i+1)*n]
                    if use_bias:
                        grouped_bias = bias[i*n:(i+1)*n]
                        conv.set_weights([grouped_weights.view(np.ndarray), grouped_bias.view(np.ndarray)])
                    else:
                        conv.set_weights([grouped_weights.view(np.ndarray)])
                out = tf.concat(convolved_splits, -1)

            assert out.shape[1] == h_out
            assert out.shape[2] == w_out
            out.data_format = InterleavedImageBatch
            return [out]
        else:
            raise NotImplementedError

    def op_batchnormalization(self, x, weight, bias, running_mean, running_var, momentum, epsilon):
        norm = self.keras.layers.BatchNormalization(momentum=momentum, epsilon=epsilon)
        out = norm(x)
        norm.set_weights([weight.view(np.ndarray), bias.view(np.ndarray),
                          running_mean.view(np.ndarray), running_var.view(np.ndarray)])
        out.data_format = x.data_format
        return [out]

    def op_unsqueeze(self, x, axes):
        x = ensure_data_format(x, OnnxTensor)
        out = x
        if isinstance(x, Constant):
            for ax in sorted(axes):
                out = np.expand_dims(out, ax).view(Constant)
            out.data_format = x.data_format
        else:
            for ax in sorted(axes):
                out = self.keras.backend.expand_dims(out, ax)
            out.data_format = OnnxTensor
        return [out]

    def op_clip(self, x, min, max):
        if min == 0:
            out = self.keras.layers.ReLU(max)(x)
        else:
            out = self.keras.backend.clip(x, min, max)
        out.data_format = x.data_format
        return [out]

    def op_add(self, x1, x2):
        x1, x2 = ensure_compatible_data_format(x1, x2)
        out = self.keras.layers.Add()([x1, x2])
        out.data_format = x1.data_format
        return [out]

    def op_sub(self, x1, x2):
        x1, x2 = ensure_compatible_data_format(x1, x2)
        out = self.keras.layers.Subtract()([x1, x2])
        out.data_format = x1.data_format
        return [out]

    def op_reducemean(self, x, axes, keepdims):
        x = ensure_data_format(x, InterleavedImageBatch)
        if axes == (2, 3) and keepdims == 0:
            out = self.keras.layers.GlobalAveragePooling2D()(x)
            out.data_format = OnnxTensor
        else:
            raise NotImplementedError

        return [out]

    def op_gemm(self, x, weights, bias, beta, transB, alpha):
        x = ensure_data_format(x, OnnxTensor)
        if beta == 1.0 and transB == 1 and alpha == 1.0:
            out = self.keras.layers.Dense(weights.shape[0], kernel_initializer='zeros',
                                          bias_initializer='zeros',
                                          weights=[weights.view(np.ndarray).T, bias.view(np.ndarray)])(x)
            out.data_format = OnnxTensor
        else:
            raise NotImplementedError
        return [out]

    def op_pad(self, x, pads, mode, value=0.0):
        x = ensure_data_format(x, InterleavedImageBatch)
        if mode == b'constant' and len(pads) == 8:
            assert len(x.shape) * 2 == len(pads)
            if pads[0] == pads[1] == pads[4] == pads[5] == 0:
                # ((top_pad, bottom_pad), (left_pad, right_pad))
                if value == 0.0:
                    paddings = ((pads[2], pads[6]), (pads[3], pads[7]))
                    out = self.keras.layers.ZeroPadding2D(paddings)(x)
                else:
                    paddings = ((0,0), (pads[2], pads[6]), (pads[3], pads[7]), (0,0))
                    out = tf.pad(x, paddings, constant_values=value)
            else:
                raise NotImplementedError
        else:
            raise NotImplementedError
        out.data_format = InterleavedImageBatch
        return [out]

    def op_averagepool(self, x, kernel_shape, pads, strides, ceil_mode=0):
        x = ensure_data_format(x, InterleavedImageBatch)
        assert ceil_mode == 0
        if len(x.shape) == 4:
            if pads == (0,0,0,0):
                padding = 'valid'
            else:
                raise NotImplementedError
            out = self.keras.layers.AveragePooling2D(kernel_shape, strides, padding)(x)
        else:
            raise NotImplementedError
        out.data_format = InterleavedImageBatch
        return [out]

    def op_globalaveragepool(self, x):
        x = ensure_data_format(x, InterleavedImageBatch)
        if len(x.shape) == 4:
            out = self.keras.backend.mean(x, axis=[1, 2], keepdims=True)
        else:
            raise NotImplementedError
        out.data_format = InterleavedImageBatch
        return [out]

    def op_flatten(self, x, axis):
        if axis == 1 and len(x.shape) == 4 and x.shape[1] == 1 and x.shape[2] == 1:
            out = self.keras.layers.Flatten()(x)
        else:
            raise NotImplementedError
        out.data_format = OnnxTensor
        return [out]

    def op_slice(self, x, starts, ends, axes=None, steps=None):
        if axes is None:
            axes = range(len(starts))
        if steps is None:
            steps = [1] * len(starts)
        if x.data_format is OnnxConstant:
            if axes != (0,):
                raise NotImplementedError
            out = self.make_constant(x[starts[0]:ends[0]:steps[0]])
        else:
            x = ensure_data_format(x, InterleavedImageBatch)
            if len(x.shape) != 4:
                raise NotImplementedError
            if len(axes) == 1 and starts[0] != ends[0]:
                if axes[0] == 0:
                    out = x[starts[0]:ends[0]:steps[0],:,:,:]
                elif axes[0] == 1:
                    out = x[:,:,:,starts[0]:ends[0]:steps[0]]
                elif axes[0] == 2:
                    out = x[:,starts[0]:ends[0]:steps[0],:,:]
                elif axes[0] == 3:
                    out = x[:,:,starts[0]:ends[0]:steps[0],:]
                else:
                    raise NotImplementedError
            elif tuple(axes) == (2,3) and starts[0] != ends[0] and starts[1] != ends[1]:
                out = x[:,starts[0]:ends[0]:steps[0],starts[1]:ends[1]:steps[1],:]
            else:
                raise NotImplementedError
            out.data_format = InterleavedImageBatch
        return [out]

    def op_constant(self, value):
        out = value
        out.data_format = OnnxConstant
        return [out]

    def op_shape(self, x):
        shape = list(map(int, x.shape))
        if x.data_format is InterleavedImageBatch:
            n, h, w, f = shape
            shape = [n, f, h, w]
        return [self.make_constant(shape)]

    def op_gather(self, x, indices, axis=0):
        if x.data_format is OnnxConstant and axis == 0:
            return [self.make_constant(x[indices])]
        elif x.data_format is OnnxTensor:
            x = tf.gather(x, self.make_constant(indices), axis=axis)
            x.data_format = OnnxTensor
            return [x]
        else:
            raise NotImplementedError

    def op_cast(self, x, to):
        dtype = {
            0: None, # UNDEFINED
            1: np.float,
            2: np.uint8,
            3: np.int8,
            4: np.uint16,
            5: np.int16,
            6: np.int32,
            7: np.int64,
            8: str,
            9: np.bool,
            10: np.float16,
            11: np.double,
            12: np.uint32,
            13: np.uint64,
            14: np.complex64,
            15: np.complex128,
            # // Non-IEEE floating-point format based on IEEE754 single-precision
            # // floating-point number truncated to 16 bits.
            # // This format has 1 sign bit, 8 exponent bits, and 7 mantissa bits.
            #BFLOAT16 = 16;
        }[to]
        if x.data_format is OnnxConstant:
            return [self.make_constant(x.astype(dtype))]
        else:
            out = self.keras.backend.cast(x, dtype)
            out.data_format = x.data_format
            return [out]

    def op_mul(self, a, b):
        if b.shape == ():
            a, b = b, a
        if a.shape == ():
            out = a * b
            out.data_format = b.data_format
            return [out]
        a, b = ensure_compatible_data_format(a, b)
        if a.data_format is OnnxConstant:
            return [self.make_constant(a * b)]
        else:
            out = tf.keras.layers.Multiply()([a, b])
            out.data_format = a.data_format
            return [out]

    def op_floor(self, x):
        x = ensure_data_format(x, OnnxConstant)
        return [self.make_constant(np.floor(x))]

    def op_div(self, a, b):
        a = ensure_data_format(a, OnnxConstant)
        b = ensure_data_format(b, OnnxConstant)
        return [self.make_constant(a / b)]

    def op_upsample(self, x, scales, mode=b'nearest'):
        if mode == b'nearest':
            return self.op_resize(x, None, scales, coordinate_transformation_mode=b'asymmetric', nearest_mode=b'floor')
        if mode == b'linear':
            return self.op_resize(x, None, scales, coordinate_transformation_mode=b'align_corners', mode=b'linear', nearest_mode=b'floor')
        raise NotImplementedError

    def op_resize(self, x, roi, scales=None, sizes=None, *,
                  coordinate_transformation_mode=b"half_pixel", cubic_coeff_a=-0.75, exclude_outside=0,
                  extrapolation_value=0.0, mode=b"nearest", nearest_mode=b"round_prefer_floor"):
        assert cubic_coeff_a == -0.75
        assert exclude_outside == 0
        assert extrapolation_value == 0.0

        x = ensure_data_format(x, InterleavedImageBatch)

        if sizes is None:
            assert scales[0] == scales[1] == 1
            size = [int(x.shape[1] * scales[2]), int(x.shape[2] * scales[3])]
        else:
            assert sizes[0] == x.shape[0]
            assert sizes[1] == x.shape[3]
            size = sizes[2:4]

        if mode == b'nearest' and coordinate_transformation_mode == b'asymmetric' and nearest_mode==b'floor':
            out = tf.compat.v1.image.resize(x, size, ResizeMethodV1.NEAREST_NEIGHBOR)
        elif mode == b'linear' and coordinate_transformation_mode == b'align_corners':
            out = tf.compat.v1.image.resize(x, size, ResizeMethodV1.BILINEAR, align_corners=True)
        else:
            raise NotImplementedError
        out.data_format = InterleavedImageBatch
        return [out]

    def op_equal(self, x, y):
        x, y = ensure_compatible_data_format(x, y)
        out = self.keras.backend.equal(x, y)
        out.data_format = x.data_format
        return [out]
    
<<<<<<< HEAD
    def op_and(self, x, y):
        x, y = ensure_compatible_data_format(x, y)
        out = x & y
=======
    def op_greater(self, x, y):
        x, y = ensure_compatible_data_format(x, y)
        out = self.keras.backend.greater(x, y)
>>>>>>> bdf12a97
        out.data_format = x.data_format
        return [out]

    def op_reshape(self, x, shape):
        x = ensure_data_format(x, OnnxTensor)
        assert x.shape[0] == shape[0]
        out = self.keras.layers.Reshape(shape[1:])(x)
        out.data_format = OnnxTensor
        return [out]

    def op_transpose(self, x, perm):
        if x.data_format is InterleavedImageBatch and tuple(perm) == (0, 2, 3, 1):
            x = tf.identity(x)
            x.data_format = OnnxTensor
            return [x]
        x = ensure_data_format(x, OnnxConstant)
        x = tf.transpose(x, perm)
        x.data_format = OnnxConstant
        return [x]

    def op_matmul(self, x1, x2):
        x1 = ensure_data_format(x1, OnnxTensor)
        x2 = ensure_data_format(x2, OnnxTensor)
        if x1.data_format is OnnxConstant:
            x1 = tf.convert_to_tensor(x1)
        if x2.data_format is OnnxConstant:
            x2 = tf.convert_to_tensor(x2)
        if len(x1.shape) == 2:
            assert len(x2.shape) == 2
            out = self.keras.backend.dot(x1, x2)
        elif len(x1.shape) == 3:
            assert len(x2.shape) == 3
            assert x1.shape[0] == x2.shape[0] == 1
            out = self.keras.backend.dot(x1, x2)
            out = tf.reshape(out, (1, out.shape[1], out.shape[3]))
        elif len(x1.shape) == 4:
            assert len(x2.shape) == 4
            assert x1.shape[0] == x2.shape[0] == 1
            assert x1.shape[1] == x2.shape[1] == 1
            out = self.keras.backend.dot(x1, x2)
            out = tf.reshape(out, (1, 1, out.shape[2], out.shape[5]))
        else:
            raise NotImplementedError
        out.data_format = OnnxTensor
        return [out]

    def op_sqrt(self, x):
        out = self.keras.backend.sqrt(x)
        out.data_format = x.data_format
        return [out]

    def op_abs(self, x):
        out = self.keras.backend.abs(x)
        out.data_format = x.data_format
        return [out]

    def op_neg(self, x):
        out = -x
        out.data_format = x.data_format
        return [out]



def onnx2keras(onnx_model):
    tensors = {}
    ops = TfKerasOperations()

    for init in onnx_model.graph.initializer:
        tensors[init.name] = ops.make_constant(numpy_helper.to_array(init))

    model_inputs = []
    for input in onnx_model.graph.input:
        if input.name in tensors:
            continue
        shape = [d.dim_value if (d.dim_value > 0 and d.dim_param == "") else None
                 for d in input.type.tensor_type.shape.dim]
        dtype = TENSOR_TYPE_TO_NP_TYPE[input.type.tensor_type.elem_type]
        tensors[input.name] = ops.make_input(shape, dtype, input.name)
        model_inputs.append(tensors[input.name])

    for node in onnx_model.graph.node:
        inputs = [tensors[i] for i in node.input]
        attrs = {a.name: ops.parse_attr(a) for a in node.attribute}
        output_tensors = ops.make_op(node.op_type, inputs, attrs)
        assert len(output_tensors) == len(node.output)
        for n, t in zip(node.output, output_tensors):
            tensors[n] = t

    outputs = [tensors[o.name] for o in onnx_model.graph.output]
    return tf.keras.models.Model(model_inputs, outputs)

def main(infile, outfile=None, export_saved_model=False):
    if outfile is None:
        outfile = infile[:-5] if infile[-5:] == '.onnx' else infile
        outfile += '.h5'
    model = onnx2keras(onnx.load(infile))
    if export_saved_model:
        import tensorflow.compat.v1 as tf_v1
        tf_v1.keras.experimental.export_saved_model(model, export_saved_model)
    else:
        model.save(outfile)

if __name__ == '__main__':
    from fire import Fire
    Fire(main)<|MERGE_RESOLUTION|>--- conflicted
+++ resolved
@@ -547,15 +547,15 @@
         out.data_format = x.data_format
         return [out]
     
-<<<<<<< HEAD
     def op_and(self, x, y):
         x, y = ensure_compatible_data_format(x, y)
         out = x & y
-=======
+        out.data_format = x.data_format
+        return [out]
+
     def op_greater(self, x, y):
         x, y = ensure_compatible_data_format(x, y)
         out = self.keras.backend.greater(x, y)
->>>>>>> bdf12a97
         out.data_format = x.data_format
         return [out]
 
